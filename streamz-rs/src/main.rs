use hound;
use indicatif::{ProgressBar, ProgressStyle};
use rayon::prelude::*;
use std::collections::HashMap;
use std::env;
use std::fs;
use std::io::Write;
use std::path::Path;
use std::sync::{
    atomic::{AtomicBool, AtomicUsize, Ordering},
    Arc, Mutex,
};
use streamz_rs::{
<<<<<<< HEAD
    batch_resample, compute_speaker_embeddings, identify_speaker_cosine_feats,
    identify_speaker_with_threshold, load_and_resample_file, load_audio_samples,
    pretrain_from_features, set_wav_cache_enabled, train_from_files, wav_cache_enabled,
    FeatureExtractor, SimpleNeuralNet, DEFAULT_SAMPLE_RATE, FEATURE_SIZE,
=======
    batch_resample, compute_speaker_embeddings, identify_speaker_cosine,
    identify_speaker_with_threshold, load_and_resample_file, load_audio_samples, pretrain_network,
    set_wav_cache_enabled, train_from_files, wav_cache_enabled, with_thread_extractor,
    FeatureExtractor, SimpleNeuralNet,
    DEFAULT_SAMPLE_RATE, FEATURE_SIZE,
>>>>>>> eea62f91
};

const MODEL_PATH: &str = "model.npz";
const TRAIN_FILE_LIST: &str = "train_files.txt";
/// Confidence threshold for assigning a sample to an existing speaker.
/// Higher values make the program less eager to reuse a known speaker
/// and instead create a new one when confidence is low.
const DEFAULT_CONF_THRESHOLD: f32 = 0.8;
/// Fraction of the dataset used for the early burn-in phase when no
/// value is provided via `--burn-in-limit`.
const DEFAULT_BURN_IN_FRAC: f32 = 0.2;
/// Number of training epochs for each file.
const TRAIN_EPOCHS: usize = 10;
/// Dropout probability used during training.
const DROPOUT_PROB: f32 = streamz_rs::DEFAULT_DROPOUT;
/// Number of feature windows per training batch.
const BATCH_SIZE: usize = 8;

fn load_train_files(path: &str) -> Vec<(String, Option<usize>)> {
    if let Ok(content) = fs::read_to_string(path) {
        let mut files = Vec::new();
        for line in content.lines() {
            let mut parts = line.split(',');
            if let Some(p) = parts.next() {
                let path = p.trim().to_string();
                if path.is_empty() {
                    continue;
                }
                if let Some(c) = parts.next() {
                    if let Ok(cls) = c.trim().parse::<usize>() {
                        files.push((path, Some(cls)));
                        continue;
                    }
                }
                files.push((path, None));
            }
        }
        files
    } else {
        Vec::new()
    }
}

fn write_train_files(path: &str, files: &[(String, Option<usize>)]) {
    if let Ok(mut f) = std::fs::File::create(path) {
        for (p, c) in files {
            match c {
                Some(cls) => {
                    let _ = writeln!(f, "{},{}", p, cls);
                }
                None => {
                    let _ = writeln!(f, "{}", p);
                }
            }
        }
    }
}

/// Determine the number of speakers based on the provided training list.
/// The highest class index is assumed to be the last speaker and speaker
/// indexing starts at 0.
fn count_speakers(files: &[(String, Option<usize>)]) -> usize {
    files
        .iter()
        .filter_map(|(_, class)| *class)
        .max()
        .map(|max| max + 1)
        .unwrap_or(0)
}

/// Convert an MP3 file to a cached WAV if needed and return the new path.
fn cache_mp3_as_wav(original: &str) -> Option<String> {
    if !original.to_ascii_lowercase().ends_with(".mp3") {
        return Some(original.to_string());
    }
    let cache_dir = Path::new("cache");
    if let Err(e) = std::fs::create_dir_all(cache_dir) {
        eprintln!("Failed to create cache directory: {}", e);
        return None;
    }
    let file_stem = Path::new(original).file_stem()?.to_string_lossy();
    let cached_path = cache_dir.join(format!("{file_stem}.wav"));
    if !cached_path.exists() {
        match load_and_resample_file(original) {
            Ok((_, samples)) => {
                if let Ok(mut writer) = hound::WavWriter::create(
                    &cached_path,
                    hound::WavSpec {
                        channels: 1,
                        sample_rate: DEFAULT_SAMPLE_RATE,
                        bits_per_sample: 16,
                        sample_format: hound::SampleFormat::Int,
                    },
                ) {
                    for s in &samples {
                        if let Err(e) = writer.write_sample(*s) {
                            eprintln!("Failed to write {}: {}", cached_path.display(), e);
                            let _ = std::fs::remove_file(&cached_path);
                            return None;
                        }
                    }
                    if let Err(e) = writer.finalize() {
                        eprintln!("Failed to finalize {}: {}", cached_path.display(), e);
                        let _ = std::fs::remove_file(&cached_path);
                        return None;
                    }
                } else {
                    eprintln!("Failed to create {}", cached_path.display());
                    return None;
                }
            }
            Err(e) => {
                eprintln!("Failed to convert {}: {}", original, e);
                return None;
            }
        }
    }
    Some(cached_path.to_string_lossy().into_owned())
}

/// Convert all MP3 entries in the training list to cached WAV files.
fn precache_mp3_files(files: &mut [(String, Option<usize>)]) {
    for (path, _) in files.iter_mut() {
        if path.to_ascii_lowercase().ends_with(".mp3") {
            if let Some(new_path) = cache_mp3_as_wav(path) {
                *path = new_path;
            }
        }
    }
}

fn main() {
    let args: Vec<String> = env::args().collect();
    let mut conf_threshold = DEFAULT_CONF_THRESHOLD;
    let mut eval_split = 0.2f32;
    let mut burn_in_limit: Option<usize> = None;
    let mut max_speakers: Option<usize> = None;
    let eval_mode = args.iter().any(|a| a == "--eval");
    let no_cache_wav = args.iter().any(|a| a == "--no-cache-wav");
    set_wav_cache_enabled(!no_cache_wav);
    let extractor = FeatureExtractor::new();
    if let Some(idx) = args.iter().position(|a| a == "--threshold") {
        if let Some(val) = args.get(idx + 1) {
            match val.parse::<f32>() {
                Ok(v) => conf_threshold = v,
                Err(_) => eprintln!(
                    "Invalid value for --threshold '{}', using default {}",
                    val, DEFAULT_CONF_THRESHOLD
                ),
            }
        } else {
            eprintln!(
                "Missing value for --threshold, using default {}",
                DEFAULT_CONF_THRESHOLD
            );
        }
    }
    if let Some(idx) = args.iter().position(|a| a == "--eval-split") {
        if let Some(val) = args.get(idx + 1) {
            match val.parse::<f32>() {
                Ok(v) => eval_split = v.clamp(0.0, 1.0),
                Err(_) => eprintln!(
                    "Invalid value for --eval-split '{}', using default 0.2",
                    val
                ),
            }
        } else {
            eprintln!("Missing value for --eval-split, using default 0.2");
        }
    }
    if let Some(idx) = args.iter().position(|a| a == "--burn-in-limit") {
        if let Some(val) = args.get(idx + 1) {
            match val.parse::<usize>() {
                Ok(v) => burn_in_limit = Some(v),
                Err(_) => eprintln!(
                    "Invalid value for --burn-in-limit '{}', using automatic setting",
                    val
                ),
            }
        } else {
            eprintln!("Missing value for --burn-in-limit, using automatic setting");
        }
    }
    if let Some(idx) = args.iter().position(|a| a == "--max-speakers") {
        if let Some(val) = args.get(idx + 1) {
            match val.parse::<usize>() {
                Ok(v) => max_speakers = Some(v),
                Err(_) => eprintln!(
                    "Invalid value for --max-speakers '{}', using automatic setting",
                    val
                ),
            }
        } else {
            eprintln!("Missing value for --max-speakers, using automatic setting");
        }
    }

    let mut train_files = load_train_files(TRAIN_FILE_LIST);
    if train_files.is_empty() {
        eprintln!("{} is empty", TRAIN_FILE_LIST);
        return;
    }

    // Convert all MP3 files to cached WAVs before proceeding when enabled
    if wav_cache_enabled() {
        precache_mp3_files(&mut train_files);
    }

    // Decode and resample all files in parallel once
    let path_list: Vec<String> = train_files.iter().map(|(p, _)| p.clone()).collect();
    let resampled_audio = batch_resample(&path_list);
    let feature_map: HashMap<String, Vec<Vec<f32>>> = resampled_audio
        .into_par_iter()
        .map(|(path, samples)| {
            let feats = extractor.extract(&samples);
            (path, feats)
        })
        .collect();

    let dataset_size = train_files.len();
    let burn_in_default = ((dataset_size as f32) * DEFAULT_BURN_IN_FRAC).ceil() as usize;
    let _burn_in_limit = burn_in_limit.unwrap_or_else(|| burn_in_default.clamp(10, 50));
    let _max_speakers = max_speakers.unwrap_or_else(|| count_speakers(&train_files) + 10);

    if eval_mode {
        use rand::seq::SliceRandom;
        let mut rng = rand::thread_rng();
        let labelled: Vec<(String, usize)> = train_files
            .iter()
            .filter_map(|(p, c)| c.map(|cls| (p.clone(), cls)))
            .collect();
        if labelled.is_empty() {
            eprintln!("No labelled data available for evaluation");
            return;
        }
        use std::collections::HashMap;
        let mut by_class: HashMap<usize, Vec<String>> = HashMap::new();
        for (path, cls) in labelled {
            by_class.entry(cls).or_default().push(path);
        }
        let mut eval_set: Vec<(String, usize)> = Vec::new();
        let mut train_refs_owned: Vec<(String, usize)> = Vec::new();
        for (cls, mut paths) in by_class {
            paths.shuffle(&mut rng);
            let split_count = (paths.len() as f32 * eval_split).ceil() as usize;
            let eval_part: Vec<(String, usize)> = paths
                .split_off(paths.len().saturating_sub(split_count))
                .into_iter()
                .map(|p| (p, cls))
                .collect();
            let train_part: Vec<(String, usize)> = paths.into_iter().map(|p| (p, cls)).collect();
            eval_set.extend(eval_part);
            train_refs_owned.extend(train_part);
        }
        let train_refs: Vec<(&str, usize)> = train_refs_owned
            .iter()
            .map(|(p, c)| (p.as_str(), *c))
            .collect();
        let net_arc = Arc::new(Mutex::new(SimpleNeuralNet::new(
            FEATURE_SIZE,
            512,
            256,
            count_speakers(&train_files).max(1),
        )));
        if !train_refs.is_empty() {
            let out_sz = net_arc.lock().unwrap().output_size();
            let _ = train_from_files(
                net_arc.clone(),
                &train_refs,
                train_refs.len(),
                out_sz,
                TRAIN_EPOCHS,
                0.01,
                DROPOUT_PROB,
                BATCH_SIZE,
                &extractor,
            );
        }
        let mut net = match Arc::try_unwrap(net_arc) {
            Ok(m) => m.into_inner().unwrap(),
            Err(_) => panic!("Arc has other references"),
        };
        let total = eval_set.len();
        let mut correct = 0usize;
        let mut tp = 0usize;
        let mut fp = 0usize;
        let mut fnc = 0usize;
        for (path, class) in &eval_set {
            match load_audio_samples(path) {
                Ok(samples) => {
                    match identify_speaker_with_threshold(
                        &net,
                        &samples,
                        conf_threshold,
                        &extractor,
                    ) {
                        Some(pred) => {
                            if pred == *class {
                                tp += 1;
                                correct += 1;
                            } else {
                                fp += 1;
                                fnc += 1;
                            }
                        }
                        None => {
                            fnc += 1;
                        }
                    }
                }
                Err(e) => eprintln!("Skipping {}: {}", path, e),
            }
        }
        let precision = if tp + fp > 0 {
            tp as f32 / (tp + fp) as f32
        } else {
            0.0
        };
        let recall = if tp + fnc > 0 {
            tp as f32 / (tp + fnc) as f32
        } else {
            0.0
        };
        let f1 = if precision + recall > 0.0 {
            2.0 * precision * recall / (precision + recall)
        } else {
            0.0
        };
        println!(
            "Eval accuracy: {}/{} ({:.2}%)",
            correct,
            total,
            correct as f32 * 100.0 / total as f32
        );
        println!(
            "Precision: {:.2}% Recall: {:.2}% F1: {:.2}%",
            precision * 100.0,
            recall * 100.0,
            f1 * 100.0
        );
        return;
    }

    let mut num_speakers = count_speakers(&train_files);
    let mut net = if Path::new(MODEL_PATH).exists() {
        match SimpleNeuralNet::load(MODEL_PATH) {
            Ok(n) => {
                println!("Loaded saved model from {}", MODEL_PATH);
                n
            }
            Err(e) => {
                eprintln!("Failed to load model: {}", e);
                SimpleNeuralNet::new(FEATURE_SIZE, 512, 256, num_speakers.max(1))
            }
        }
    } else {
        if num_speakers == 0 {
            num_speakers = 1;
            train_files[0].1 = Some(0);
        }
        let net_arc = Arc::new(Mutex::new(SimpleNeuralNet::new(
            FEATURE_SIZE,
            512,
            256,
            num_speakers.max(1),
        )));
        let train_refs: Vec<(&str, usize)> = train_files
            .iter()
            .filter_map(|(p, c)| c.map(|cls| (p.as_str(), cls)))
            .collect();
        if !train_refs.is_empty() {
            let out_sz = net_arc.lock().unwrap().output_size();
            if let Err(e) = train_from_files(
                net_arc.clone(),
                &train_refs,
                train_files.len(),
                out_sz,
                TRAIN_EPOCHS,
                0.01,
                DROPOUT_PROB,
                BATCH_SIZE,
                &extractor,
            ) {
                eprintln!("Training failed: {}", e);
            }
        }
        match Arc::try_unwrap(net_arc) {
            Ok(m) => m.into_inner().unwrap(),
            Err(_) => panic!("Arc has other references"),
        }
    };

    let pb = ProgressBar::new(train_files.len() as u64);
    pb.set_style(
        ProgressStyle::default_bar()
            .template("{msg} {bar:40} {pos}/{len} ETA {eta}")
            .unwrap(),
    );

    let net_arc = Arc::new(Mutex::new(net));
    let feats_arc = Arc::new(feature_map);
    let pb_arc = Arc::new(pb);
    let total_loss = Arc::new(Mutex::new(0.0f32));
    let loss_count = Arc::new(AtomicUsize::new(0));
    let embeddings = Arc::new(Mutex::new({
        let guard = net_arc.lock().unwrap();
        compute_speaker_embeddings(&guard, &extractor).unwrap_or_default()
    }));
    let update_embeddings = Arc::new(AtomicBool::new(true));

    train_files.par_iter_mut().for_each(|(path, class)| {
        with_thread_extractor(|extractor| {
            pb_arc.set_message(path.to_string());

<<<<<<< HEAD
        if let Some(windows) = feats_arc.get(path) {
            let mut net = net_arc.lock().unwrap();
            let mut embeds = embeddings.lock().unwrap();
            let count = loss_count.load(Ordering::SeqCst);
            let dynamic_threshold = if count < 50 { 0.95 } else { conf_threshold };

            if let Some(label) = *class {
                // Known speaker: supervised training
                let sz = net.output_size();
                let loss = pretrain_from_features(
                    &mut net,
                    windows,
                    label,
                    sz,
                    5, // Reduced TRAIN_EPOCHS for speed
                    0.01,
                    DROPOUT_PROB,
                    BATCH_SIZE,
                );
                *total_loss.lock().unwrap() += loss;
                loss_count.fetch_add(1, Ordering::SeqCst);
                net.record_training_file(label, path);
                update_embeddings.store(true, Ordering::SeqCst);
            } else {
                // Unlabelled: try to match known speaker
                if update_embeddings.load(Ordering::SeqCst) || embeds.is_empty() {
                    *embeds = compute_speaker_embeddings(&net, &extractor).unwrap_or_default();
                    update_embeddings.store(false, Ordering::SeqCst);
                }

                if let Some(pred) =
                    identify_speaker_cosine_feats(&net, &embeds, windows, dynamic_threshold)
                {
                    *class = Some(pred);
=======
            if let Some(samples) = audio_arc.get(path) {
                let mut net = net_arc.lock().unwrap();
                let mut embeds = embeddings.lock().unwrap();
                let count = loss_count.load(Ordering::SeqCst);
                let dynamic_threshold = if count < 50 { 0.95 } else { conf_threshold };

                if let Some(label) = *class {
                    // Known speaker: supervised training
>>>>>>> eea62f91
                    let sz = net.output_size();
                    let loss = pretrain_from_features(
                        &mut net,
<<<<<<< HEAD
                        windows,
                        pred,
=======
                        samples,
                        label,
>>>>>>> eea62f91
                        sz,
                        5, // Reduced TRAIN_EPOCHS for speed
                        0.01,
                        DROPOUT_PROB,
                        BATCH_SIZE,
<<<<<<< HEAD
=======
                        extractor,
>>>>>>> eea62f91
                    );
                    *total_loss.lock().unwrap() += loss;
                    loss_count.fetch_add(1, Ordering::SeqCst);
                    net.record_training_file(label, path);
                    update_embeddings.store(true, Ordering::SeqCst);
                } else {
<<<<<<< HEAD
                    // New speaker: expand class
                    net.add_output_class();
                    let new_label = net.output_size() - 1;
                    *class = Some(new_label);
                    let sz = net.output_size();
                    let loss = pretrain_from_features(
                        &mut net,
                        windows,
                        new_label,
                        sz,
                        5,
                        0.01,
                        DROPOUT_PROB,
                        BATCH_SIZE,
                    );
                    *total_loss.lock().unwrap() += loss;
                    loss_count.fetch_add(1, Ordering::SeqCst);
                    net.record_training_file(new_label, path);
                    update_embeddings.store(true, Ordering::SeqCst);
                }
            }
=======
                    // Unlabelled: try to match known speaker
                    if update_embeddings.load(Ordering::SeqCst) || embeds.is_empty() {
                        *embeds = compute_speaker_embeddings(&net, extractor).unwrap_or_default();
                        update_embeddings.store(false, Ordering::SeqCst);
                    }
>>>>>>> eea62f91

                    if let Some(pred) =
                        identify_speaker_cosine(&net, &embeds, samples, dynamic_threshold, extractor)
                    {
                        *class = Some(pred);
                        let sz = net.output_size();
                        let loss = pretrain_network(
                            &mut net,
                            samples,
                            pred,
                            sz,
                            5,
                            0.01,
                            DROPOUT_PROB,
                            BATCH_SIZE,
                            extractor,
                        );
                        *total_loss.lock().unwrap() += loss;
                        loss_count.fetch_add(1, Ordering::SeqCst);
                        net.record_training_file(pred, path);
                        update_embeddings.store(true, Ordering::SeqCst);
                    } else {
                        // New speaker: expand class
                        net.add_output_class();
                        let new_label = net.output_size() - 1;
                        *class = Some(new_label);
                        let sz = net.output_size();
                        let loss = pretrain_network(
                            &mut net,
                            samples,
                            new_label,
                            sz,
                            5,
                            0.01,
                            DROPOUT_PROB,
                            BATCH_SIZE,
                            extractor,
                        );
                        *total_loss.lock().unwrap() += loss;
                        loss_count.fetch_add(1, Ordering::SeqCst);
                        net.record_training_file(new_label, path);
                        update_embeddings.store(true, Ordering::SeqCst);
                    }
                }

            }
        } else {
            eprintln!("Missing audio for {}", path);
        }

            pb_arc.inc(1);
        });
    });

    pb_arc.finish_and_clear();
    let final_loss = *total_loss.lock().unwrap();
    let count = loss_count.load(Ordering::SeqCst);
    let mut net = match Arc::try_unwrap(net_arc) {
        Ok(m) => m.into_inner().unwrap(),
        Err(_) => panic!("Arc has other references"),
    };
    if count > 0 {
        println!("Average training loss: {:.4}", final_loss / count as f32);
    }

    if let Err(e) = net.save(MODEL_PATH) {
        eprintln!("Failed to save model: {}", e);
    }

    write_train_files(TRAIN_FILE_LIST, &train_files);
    println!("Updated training file labels:");
    for (p, c) in &train_files {
        match c {
            Some(cls) => println!("{} -> speaker {}", p, cls + 1),
            None => println!("{} -> speaker unknown", p),
        }
    }
    let processed_speakers = count_speakers(&train_files);
    println!("Processed {} speakers in this batch.", processed_speakers);
    println!("Number of speakers discovered: {}", net.output_size());
    for (i, files) in net.file_lists().iter().enumerate() {
        println!("Speaker {}: {} samples", i, files.len());
    }
}<|MERGE_RESOLUTION|>--- conflicted
+++ resolved
@@ -11,18 +11,12 @@
     Arc, Mutex,
 };
 use streamz_rs::{
-<<<<<<< HEAD
+
     batch_resample, compute_speaker_embeddings, identify_speaker_cosine_feats,
     identify_speaker_with_threshold, load_and_resample_file, load_audio_samples,
     pretrain_from_features, set_wav_cache_enabled, train_from_files, wav_cache_enabled,
     FeatureExtractor, SimpleNeuralNet, DEFAULT_SAMPLE_RATE, FEATURE_SIZE,
-=======
-    batch_resample, compute_speaker_embeddings, identify_speaker_cosine,
-    identify_speaker_with_threshold, load_and_resample_file, load_audio_samples, pretrain_network,
-    set_wav_cache_enabled, train_from_files, wav_cache_enabled, with_thread_extractor,
-    FeatureExtractor, SimpleNeuralNet,
-    DEFAULT_SAMPLE_RATE, FEATURE_SIZE,
->>>>>>> eea62f91
+
 };
 
 const MODEL_PATH: &str = "model.npz";
@@ -437,7 +431,7 @@
         with_thread_extractor(|extractor| {
             pb_arc.set_message(path.to_string());
 
-<<<<<<< HEAD
+
         if let Some(windows) = feats_arc.get(path) {
             let mut net = net_arc.lock().unwrap();
             let mut embeds = embeddings.lock().unwrap();
@@ -472,42 +466,28 @@
                     identify_speaker_cosine_feats(&net, &embeds, windows, dynamic_threshold)
                 {
                     *class = Some(pred);
-=======
-            if let Some(samples) = audio_arc.get(path) {
-                let mut net = net_arc.lock().unwrap();
-                let mut embeds = embeddings.lock().unwrap();
-                let count = loss_count.load(Ordering::SeqCst);
-                let dynamic_threshold = if count < 50 { 0.95 } else { conf_threshold };
-
-                if let Some(label) = *class {
-                    // Known speaker: supervised training
->>>>>>> eea62f91
+
                     let sz = net.output_size();
                     let loss = pretrain_from_features(
                         &mut net,
-<<<<<<< HEAD
+
                         windows,
                         pred,
-=======
-                        samples,
-                        label,
->>>>>>> eea62f91
+
                         sz,
                         5, // Reduced TRAIN_EPOCHS for speed
                         0.01,
                         DROPOUT_PROB,
                         BATCH_SIZE,
-<<<<<<< HEAD
-=======
-                        extractor,
->>>>>>> eea62f91
+
+
                     );
                     *total_loss.lock().unwrap() += loss;
                     loss_count.fetch_add(1, Ordering::SeqCst);
                     net.record_training_file(label, path);
                     update_embeddings.store(true, Ordering::SeqCst);
                 } else {
-<<<<<<< HEAD
+
                     // New speaker: expand class
                     net.add_output_class();
                     let new_label = net.output_size() - 1;
@@ -529,13 +509,12 @@
                     update_embeddings.store(true, Ordering::SeqCst);
                 }
             }
-=======
+
                     // Unlabelled: try to match known speaker
                     if update_embeddings.load(Ordering::SeqCst) || embeds.is_empty() {
                         *embeds = compute_speaker_embeddings(&net, extractor).unwrap_or_default();
                         update_embeddings.store(false, Ordering::SeqCst);
                     }
->>>>>>> eea62f91
 
                     if let Some(pred) =
                         identify_speaker_cosine(&net, &embeds, samples, dynamic_threshold, extractor)
